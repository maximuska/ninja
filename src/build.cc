--- conflicted
+++ resolved
@@ -683,13 +683,8 @@
 
       --pending_commands;
       if (!FinishCommand(&result, err)) {
-<<<<<<< HEAD
-          status_->BuildFinished();
-          return false;
-=======
         status_->BuildFinished();
         return false;
->>>>>>> 70f18e11
       }
 
       if (!result.success()) {
@@ -780,8 +775,10 @@
     }
 
     if (result->success()) {
-      //edge->Dump("Finished edge, calling RecordDeps ");
-      scan_.deps_log()->RecordDeps(out, deps_mtime, deps_nodes);
+      if (!scan_.deps_log()->RecordDeps(out, deps_mtime, deps_nodes)) {
+        *err = string("Error writing to deps log: ") + strerror(errno);
+        return false;
+      }
     }
   }
 
@@ -792,7 +789,6 @@
   // The rest of this function only applies to successful commands.
   if (!result->success())
     return true;
-<<<<<<< HEAD
 
   // Delete any left over response file.
   string rspfile = edge->GetBinding("rspfile");
@@ -808,8 +804,6 @@
     if (!err->empty())
       return false;
   }
-=======
->>>>>>> 70f18e11
 
   // Restat the edge outputs, if necessary.
   TimeStamp restat_mtime = 0;
@@ -858,18 +852,6 @@
                                      restat_mtime);
   }
 
-<<<<<<< HEAD
-=======
-  if (!deps_type.empty() && !config_.dry_run) {
-    assert(edge->outputs_.size() == 1 && "should have been rejected by parser");
-    Node* out = edge->outputs_[0];
-    TimeStamp deps_mtime = disk_interface_->Stat(out->path());
-    if (!scan_.deps_log()->RecordDeps(out, deps_mtime, deps_nodes)) {
-      *err = string("Error writing to deps log: ") + strerror(errno);
-      return false;
-    }
-  }
->>>>>>> 70f18e11
   return true;
 }
 

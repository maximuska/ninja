// Copyright 2012 Google Inc. All Rights Reserved.
//
// Licensed under the Apache License, Version 2.0 (the "License");
// you may not use this file except in compliance with the License.
// You may obtain a copy of the License at
//
//     http://www.apache.org/licenses/LICENSE-2.0
//
// Unless required by applicable law or agreed to in writing, software
// distributed under the License is distributed on an "AS IS" BASIS,
// WITHOUT WARRANTIES OR CONDITIONS OF ANY KIND, either express or implied.
// See the License for the specific language governing permissions and
// limitations under the License.

#include "deps_log.h"

#include <assert.h>
#include <stdio.h>
#include <errno.h>
#include <string.h>
#ifndef _WIN32
#include <unistd.h>
#endif

#include "graph.h"
#include "metrics.h"
#include "state.h"
#include "util.h"

// The version is stored as 4 bytes after the signature and also serves as a
// byte order mark. Signature and version combined are 16 bytes long.
const char kFileSignature[] = "# ninjadeps\n";
const int kCurrentVersion = 1;

// Since the size field is 2 bytes and the top bit marks deps entries, a single
// record can be at most 32 kB. Set the buffer size to this and flush the file
// buffer after every record to make sure records aren't written partially.
const int kMaxBufferSize = 1 << 15;

// Record size is currently limited to 15 bit
const size_t kMaxRecordSize = (1 << 15) - 1;

DepsLog::~DepsLog() {
  Close();
}

bool DepsLog::OpenForWrite(const string& path, string* err) {
  if (needs_recompaction_) {
    Close();
    if (!Recompact(path, err))
      return false;
  }
  
  file_ = fopen(path.c_str(), "ab");
  if (!file_) {
    *err = strerror(errno);
    return false;
  }
  setvbuf(file_, NULL, _IOFBF, kMaxBufferSize);
  SetCloseOnExec(fileno(file_));

  // Opening a file in append mode doesn't set the file pointer to the file's
  // end on Windows. Do that explicitly.
  fseek(file_, 0, SEEK_END);

  if (ftell(file_) == 0) {
    if (fwrite(kFileSignature, sizeof(kFileSignature) - 1, 1, file_) < 1) {
      *err = strerror(errno);
      return false;
    }
    if (fwrite(&kCurrentVersion, 4, 1, file_) < 1) {
      *err = strerror(errno);
      return false;
    }
  }
  if (fflush(file_) != 0) {
    *err = strerror(errno);
    return false;
  }
  return true;
}

bool DepsLog::RecordDeps(Node* node, TimeStamp mtime,
                         const vector<Node*>& nodes) {
  return RecordDeps(node, mtime, nodes.size(),
                    nodes.empty() ? NULL : (Node**)&nodes.front());
}

bool DepsLog::RecordDeps(Node* node, TimeStamp mtime,
                         int node_count, Node** nodes) {
  // Track whether there's any new data to be recorded.
  bool made_change = false;

  // Assign ids to all nodes that are missing one.
  if (node->id() < 0) {
    if (!RecordId(node))
      return false;
    made_change = true;
  }
  for (int i = 0; i < node_count; ++i) {
    if (nodes[i]->id() < 0) {
      if (!RecordId(nodes[i]))
        return false;
      made_change = true;
    }
  }

  // See if the new data is different than the existing data, if any.
  if (!made_change) {
    Deps* deps = GetDeps(node);
    if (!deps ||
        deps->mtime != mtime ||
        deps->node_count != node_count) {
      made_change = true;
    } else {
      for (int i = 0; i < node_count; ++i) {
        if (deps->nodes[i] != nodes[i]) {
          made_change = true;
          break;
        }
      }
    }
  }

  // Don't write anything if there's no new info.
  if (!made_change) {
    printf("RecordDeps: no changes to record for: %s\n", node->path().c_str());
    return true;
  }

  // Update on-disk representation.
<<<<<<< HEAD
  uint16_t size = 4 * (1 + 1 + (uint16_t)node_count);
  printf("RD: record for: '%s', @%ld, deps no: %d, size: %d\n", node->path().c_str(), ftell(file_), node_count, size);
  assert(size != 0 && (int)size == (4 * (1 + 1 + node_count)));
  size |= 0x8000;  // Deps record: set high bit.
  if (fwrite(&size, 2, 1, file_) != 1) {
    perror("fwrite(&size, 2, 1, file_) != 1");
    assert(false);
  }
  int id = node->id();
  if (fwrite(&id, 4, 1, file_) != 1) {
    perror("fwrite(&id, 4, 1, file_) != 1");
    assert(false);
  }
  int timestamp = mtime;
  if (fwrite(&timestamp, 4, 1, file_) != 1) {
    perror("fwrite(&timestamp, 4, 1, file_) != 1");
    assert(false);
  }
  for (int i = 0; i < node_count; ++i) {
    id = nodes[i]->id();
    if(fwrite(&id, 4, 1, file_) != 1) {
      perror("fwrite(&id, 4, 1, file_) != 1");
      assert(false);
    }
  }
  if (fflush(file_) != 0) {
    perror("fflush failed");
    assert(false);
  }
=======
  size_t size = 4 * (1 + 1 + (uint16_t)node_count);
  if (size > kMaxRecordSize) {
    errno = ERANGE;
    return false;
  }
  size |= 0x8000;  // Deps record: set high bit.
  uint16_t size16 = (uint16_t)size;
  if (fwrite(&size16, 2, 1, file_) < 1)
    return false;
  int id = node->id();
  if (fwrite(&id, 4, 1, file_) < 1)
    return false;
  int timestamp = mtime;
  if (fwrite(&timestamp, 4, 1, file_) < 1)
    return false;
  for (int i = 0; i < node_count; ++i) {
    id = nodes[i]->id();
    if (fwrite(&id, 4, 1, file_) < 1)
      return false;
  }
  if (fflush(file_) != 0)
      return false;
>>>>>>> 70f18e11

  // Update in-memory representation.
  Deps* deps = new Deps(mtime, node_count);
  for (int i = 0; i < node_count; ++i)
    deps->nodes[i] = nodes[i];
  UpdateDeps(node->id(), deps);

  return true;
}

void DepsLog::Close() {
  if (file_)
    fclose(file_);
  file_ = NULL;
}

bool DepsLog::Load(const string& path, State* state, string* err) {
  METRIC_RECORD(".ninja_deps load");
  char buf[32 << 10];
  FILE* f = fopen(path.c_str(), "rb");
  if (!f) {
    if (errno == ENOENT)
      return true;
    *err = strerror(errno);
    return false;
  }

  bool valid_header = true;
  int version = 0;
  if (!fgets(buf, sizeof(buf), f) || fread(&version, 4, 1, f) < 1)
    valid_header = false;
  if (!valid_header || strcmp(buf, kFileSignature) != 0 ||
      version != kCurrentVersion) {
    *err = "bad deps log signature or version; starting over";
    fclose(f);
    unlink(path.c_str());
    // Don't report this as a failure.  An empty deps log will cause
    // us to rebuild the outputs anyway.
    return true;
  }

  long offset;
  bool read_failed = false;
  int unique_dep_record_count = 0;
  int total_dep_record_count = 0;
  for (;;) {
    offset = ftell(f);

    uint16_t size;
    if (fread(&size, 2, 1, f) < 1) {
      if (!feof(f))
        read_failed = true;
      break;
    }
    bool is_deps = (size >> 15) != 0;
    size = size & 0x7FFF;

    if (fread(buf, size, 1, f) < 1) {
      read_failed = true;
      printf("** fread of %d bytes @%ld has failed, is_deps: %d, err: %d\n", size, offset, is_deps, errno);
      break;
    }

    if (is_deps) {
      assert(size % 4 == 0);
      int* deps_data = reinterpret_cast<int*>(buf);
      int out_id = deps_data[0];
      int mtime = deps_data[1];
      deps_data += 2;
      int deps_count = (size / 4) - 2;

      Deps* deps = new Deps(mtime, deps_count);
      printf("** dep id: %d, count: %d\n", out_id, deps_count);
      for (int i = 0; i < deps_count; ++i) {
        assert(deps_data[i] < (int)nodes_.size());
        assert(nodes_[deps_data[i]]);
        deps->nodes[i] = nodes_[deps_data[i]];
      }

      total_dep_record_count++;
      if (!UpdateDeps(out_id, deps))
        ++unique_dep_record_count;
    } else {
      StringPiece path(buf, size);
      Node* node = state->GetNode(path);
      assert(node->id() < 0);
      node->set_id(nodes_.size());
      nodes_.push_back(node);
    }
  }

  if (read_failed) {
    // An error occurred while loading; try to recover by truncating the
    // file to the last fully-read record.
    if (ferror(f)) {
      *err = strerror(ferror(f));
    } else {
      *err = "premature end of file";
    }
    fclose(f);

    //DEBUG
    printf("Current offset: %ld, not recovering, - debug it!", offset);
    return false;

    if (!Truncate(path.c_str(), offset, err))
      return false;

    // The truncate succeeded; we'll just report the load error as a
    // warning because the build can proceed.
    *err += "; recovering";
    return true;
  }

  fclose(f);

  // Rebuild the log if there are too many dead records.
  int kMinCompactionEntryCount = 1000;
  int kCompactionRatio = 3;
  if (total_dep_record_count > kMinCompactionEntryCount &&
      total_dep_record_count > unique_dep_record_count * kCompactionRatio) {
    needs_recompaction_ = true;
  }

  return true;
}

DepsLog::Deps* DepsLog::GetDeps(Node* node) {
  // Abort if the node has no id (never referenced in the deps) or if
  // there's no deps recorded for the node.
  if (node->id() < 0 || node->id() >= (int)deps_.size())
    return NULL;
  return deps_[node->id()];
}

bool DepsLog::Recompact(const string& path, string* err) {
  METRIC_RECORD(".ninja_deps recompact");
  printf("Recompacting deps...\n");

  string temp_path = path + ".recompact";

  // OpenForWrite() opens for append.  Make sure it's not appending to a
  // left-over file from a previous recompaction attempt that crashed somehow.
  unlink(temp_path.c_str());

  DepsLog new_log;
  if (!new_log.OpenForWrite(temp_path, err))
    return false;

  // Clear all known ids so that new ones can be reassigned.  The new indices
  // will refer to the ordering in new_log, not in the current log.
  for (vector<Node*>::iterator i = nodes_.begin(); i != nodes_.end(); ++i)
    (*i)->set_id(-1);
  
  // Write out all deps again.
  for (int old_id = 0; old_id < (int)deps_.size(); ++old_id) {
    Deps* deps = deps_[old_id];
    if (!deps) continue;  // If nodes_[old_id] is a leaf, it has no deps.

    if (!new_log.RecordDeps(nodes_[old_id], deps->mtime,
                            deps->node_count, deps->nodes)) {
      new_log.Close();
      return false;
    }
  }

  new_log.Close();

  // All nodes now have ids that refer to new_log, so steal its data.
  deps_.swap(new_log.deps_);
  nodes_.swap(new_log.nodes_);

  if (unlink(path.c_str()) < 0) {
    *err = strerror(errno);
    return false;
  }

  if (rename(temp_path.c_str(), path.c_str()) < 0) {
    *err = strerror(errno);
    return false;
  }

  return true;
}

bool DepsLog::UpdateDeps(int out_id, Deps* deps) {
  if (out_id >= (int)deps_.size())
    deps_.resize(out_id + 1);

  bool delete_old = deps_[out_id] != NULL;
  if (delete_old)
    delete deps_[out_id];
  deps_[out_id] = deps;
  return delete_old;
}

bool DepsLog::RecordId(Node* node) {
<<<<<<< HEAD
  uint16_t size = (uint16_t)node->path().size();
  if (fwrite(&size, 2, 1, file_) != 1) {
    node->Dump("DepsLog::RecordId failed for node ");
    perror("fwrite(&size, 2, 1, file_ failed");
    assert(false);
  }
  if (fwrite(node->path().data(), node->path().size(), 1, file_) != 1) {
    node->Dump("DepsLog::RecordId failed for node ");
    printf("fwrite(node data, %zd, 1, file_ failed, errno: %d", node->path().size(), errno);
    assert(false);
  }
  if (fflush(file_) != 0) {
    perror("fflush failed");
  }
=======
  size_t size = node->path().size();
  if (size > kMaxRecordSize) {
    errno = ERANGE;
    return false;
  }
  uint16_t size16 = (uint16_t)size;
  if (fwrite(&size16, 2, 1, file_) < 1)
    return false;
  if (fwrite(node->path().data(), node->path().size(), 1, file_) < 1) {
    assert(node->path().size() > 0);
    return false;
  }
  if (fflush(file_) != 0)
    return false;
>>>>>>> 70f18e11

  node->set_id(nodes_.size());
  nodes_.push_back(node);

  return true;
}<|MERGE_RESOLUTION|>--- conflicted
+++ resolved
@@ -124,42 +124,10 @@
 
   // Don't write anything if there's no new info.
   if (!made_change) {
-    printf("RecordDeps: no changes to record for: %s\n", node->path().c_str());
     return true;
   }
 
   // Update on-disk representation.
-<<<<<<< HEAD
-  uint16_t size = 4 * (1 + 1 + (uint16_t)node_count);
-  printf("RD: record for: '%s', @%ld, deps no: %d, size: %d\n", node->path().c_str(), ftell(file_), node_count, size);
-  assert(size != 0 && (int)size == (4 * (1 + 1 + node_count)));
-  size |= 0x8000;  // Deps record: set high bit.
-  if (fwrite(&size, 2, 1, file_) != 1) {
-    perror("fwrite(&size, 2, 1, file_) != 1");
-    assert(false);
-  }
-  int id = node->id();
-  if (fwrite(&id, 4, 1, file_) != 1) {
-    perror("fwrite(&id, 4, 1, file_) != 1");
-    assert(false);
-  }
-  int timestamp = mtime;
-  if (fwrite(&timestamp, 4, 1, file_) != 1) {
-    perror("fwrite(&timestamp, 4, 1, file_) != 1");
-    assert(false);
-  }
-  for (int i = 0; i < node_count; ++i) {
-    id = nodes[i]->id();
-    if(fwrite(&id, 4, 1, file_) != 1) {
-      perror("fwrite(&id, 4, 1, file_) != 1");
-      assert(false);
-    }
-  }
-  if (fflush(file_) != 0) {
-    perror("fflush failed");
-    assert(false);
-  }
-=======
   size_t size = 4 * (1 + 1 + (uint16_t)node_count);
   if (size > kMaxRecordSize) {
     errno = ERANGE;
@@ -182,7 +150,6 @@
   }
   if (fflush(file_) != 0)
       return false;
->>>>>>> 70f18e11
 
   // Update in-memory representation.
   Deps* deps = new Deps(mtime, node_count);
@@ -242,7 +209,6 @@
 
     if (fread(buf, size, 1, f) < 1) {
       read_failed = true;
-      printf("** fread of %d bytes @%ld has failed, is_deps: %d, err: %d\n", size, offset, is_deps, errno);
       break;
     }
 
@@ -255,7 +221,6 @@
       int deps_count = (size / 4) - 2;
 
       Deps* deps = new Deps(mtime, deps_count);
-      printf("** dep id: %d, count: %d\n", out_id, deps_count);
       for (int i = 0; i < deps_count; ++i) {
         assert(deps_data[i] < (int)nodes_.size());
         assert(nodes_[deps_data[i]]);
@@ -284,10 +249,6 @@
     }
     fclose(f);
 
-    //DEBUG
-    printf("Current offset: %ld, not recovering, - debug it!", offset);
-    return false;
-
     if (!Truncate(path.c_str(), offset, err))
       return false;
 
@@ -380,22 +341,6 @@
 }
 
 bool DepsLog::RecordId(Node* node) {
-<<<<<<< HEAD
-  uint16_t size = (uint16_t)node->path().size();
-  if (fwrite(&size, 2, 1, file_) != 1) {
-    node->Dump("DepsLog::RecordId failed for node ");
-    perror("fwrite(&size, 2, 1, file_ failed");
-    assert(false);
-  }
-  if (fwrite(node->path().data(), node->path().size(), 1, file_) != 1) {
-    node->Dump("DepsLog::RecordId failed for node ");
-    printf("fwrite(node data, %zd, 1, file_ failed, errno: %d", node->path().size(), errno);
-    assert(false);
-  }
-  if (fflush(file_) != 0) {
-    perror("fflush failed");
-  }
-=======
   size_t size = node->path().size();
   if (size > kMaxRecordSize) {
     errno = ERANGE;
@@ -410,7 +355,6 @@
   }
   if (fflush(file_) != 0)
     return false;
->>>>>>> 70f18e11
 
   node->set_id(nodes_.size());
   nodes_.push_back(node);

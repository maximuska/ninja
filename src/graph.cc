--- conflicted
+++ resolved
@@ -270,16 +270,11 @@
   return rule_->rspfile_content().Evaluate(&env);
 }
 
-<<<<<<< HEAD
 bool Edge::HasDepFile() const {
   return !rule_->depfile().empty();
 }
 
-bool Edge::LoadDepFile(State* state, DiskInterface* disk_interface,
-                       string* err) {
-=======
 bool DependencyScan::LoadDepFile(Edge* edge, string* err) {
->>>>>>> 6b1d5c25
   METRIC_RECORD("depfile load");
   string path = edge->EvaluateDepFile();
   string content = disk_interface_->ReadFile(path, err);

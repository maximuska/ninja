--- conflicted
+++ resolved
@@ -175,44 +175,44 @@
 
 Node* CollectTarget(State* state, const char* cpath, string* err) {
   string path = cpath;
-  if (!CanonicalizePath(&path, err))
+    if (!CanonicalizePath(&path, err))
     return NULL;
 
-  // Special syntax: "foo.cc^" means "the first output of foo.cc".
-  bool first_dependent = false;
-  if (!path.empty() && path[path.size() - 1] == '^') {
-    path.resize(path.size() - 1);
-    first_dependent = true;
-  }
-
-  Node* node = state->LookupNode(path);
-  if (node) {
-    if (first_dependent) {
-      if (node->out_edges().empty()) {
-        *err = "'" + path + "' has no out edge";
+    // Special syntax: "foo.cc^" means "the first output of foo.cc".
+    bool first_dependent = false;
+    if (!path.empty() && path[path.size() - 1] == '^') {
+      path.resize(path.size() - 1);
+      first_dependent = true;
+    }
+
+    Node* node = state->LookupNode(path);
+    if (node) {
+      if (first_dependent) {
+        if (node->out_edges().empty()) {
+          *err = "'" + path + "' has no out edge";
         return NULL;
+        }
+        Edge* edge = node->out_edges()[0];
+        if (edge->outputs_.empty()) {
+          edge->Dump();
+          Fatal("edge has no outputs");
+        }
+        node = edge->outputs_[0];
       }
-      Edge* edge = node->out_edges()[0];
-      if (edge->outputs_.empty()) {
-        edge->Dump();
-        Fatal("edge has no outputs");
+    return node;
+    } else {
+      *err = "unknown target '" + path + "'";
+
+      if (path == "clean") {
+        *err += ", did you mean 'ninja -t clean'?";
+      } else if (path == "help") {
+        *err += ", did you mean 'ninja -h'?";
+      } else {
+        Node* suggestion = state->SpellcheckNode(path);
+        if (suggestion) {
+          *err += ", did you mean '" + suggestion->path() + "'?";
+        }
       }
-      node = edge->outputs_[0];
-    }
-    return node;
-  } else {
-    *err = "unknown target '" + path + "'";
-
-    if (path == "clean") {
-      *err += ", did you mean 'ninja -t clean'?";
-    } else if (path == "help") {
-      *err += ", did you mean 'ninja -h'?";
-    } else {
-      Node* suggestion = state->SpellcheckNode(path);
-      if (suggestion) {
-        *err += ", did you mean '" + suggestion->path() + "'?";
-      }
-    }
     return NULL;
   }
 }
@@ -833,14 +833,10 @@
   if (tool && tool->when == Tool::RUN_AFTER_LOAD)
     return tool->func(&globals, argc, argv);
 
-<<<<<<< HEAD
-=======
-  BuildLog build_log;
   RealDiskInterface disk_interface;
-  if (!OpenLog(&build_log, &globals, &disk_interface))
-    return 1;
-
->>>>>>> 7f8e9b18
+  if (!OpenLog(&globals.build_log, &globals, &disk_interface))
+    return 1;
+
   if (!rebuilt_manifest) { // Don't get caught in an infinite loop by a rebuild
                            // target that is never up to date.
     Builder manifest_builder(globals.state, config, globals.build_log,

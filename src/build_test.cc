// Copyright 2011 Google Inc. All Rights Reserved.
//
// Licensed under the Apache License, Version 2.0 (the "License");
// you may not use this file except in compliance with the License.
// You may obtain a copy of the License at
//
//     http://www.apache.org/licenses/LICENSE-2.0
//
// Unless required by applicable law or agreed to in writing, software
// distributed under the License is distributed on an "AS IS" BASIS,
// WITHOUT WARRANTIES OR CONDITIONS OF ANY KIND, either express or implied.
// See the License for the specific language governing permissions and
// limitations under the License.

#include "build.h"

#include "build_log.h"
#include "graph.h"
#include "test.h"

/// Fixture for tests involving Plan.
// Though Plan doesn't use State, it's useful to have one around
// to create Nodes and Edges.
struct PlanTest : public StateTestWithBuiltinRules {
  Plan plan_;
};

TEST_F(PlanTest, Basic) {
  AssertParse(&state_,
"build out: cat mid\n"
"build mid: cat in\n");
  GetNode("mid")->MarkDirty();
  GetNode("out")->MarkDirty();
  string err;
  EXPECT_TRUE(plan_.AddTarget(GetNode("out"), &err));
  ASSERT_EQ("", err);
  ASSERT_TRUE(plan_.more_to_do());

  Edge* edge = plan_.FindWork();
  ASSERT_TRUE(edge);
  ASSERT_EQ("in",  edge->inputs_[0]->path());
  ASSERT_EQ("mid", edge->outputs_[0]->path());

  ASSERT_FALSE(plan_.FindWork());

  plan_.EdgeFinished(edge);

  edge = plan_.FindWork();
  ASSERT_TRUE(edge);
  ASSERT_EQ("mid", edge->inputs_[0]->path());
  ASSERT_EQ("out", edge->outputs_[0]->path());

  plan_.EdgeFinished(edge);

  ASSERT_FALSE(plan_.more_to_do());
  edge = plan_.FindWork();
  ASSERT_EQ(0, edge);
}

// Test that two outputs from one rule can be handled as inputs to the next.
TEST_F(PlanTest, DoubleOutputDirect) {
  AssertParse(&state_,
"build out: cat mid1 mid2\n"
"build mid1 mid2: cat in\n");
  GetNode("mid1")->MarkDirty();
  GetNode("mid2")->MarkDirty();
  GetNode("out")->MarkDirty();

  string err;
  EXPECT_TRUE(plan_.AddTarget(GetNode("out"), &err));
  ASSERT_EQ("", err);
  ASSERT_TRUE(plan_.more_to_do());

  Edge* edge;
  edge = plan_.FindWork();
  ASSERT_TRUE(edge);  // cat in
  plan_.EdgeFinished(edge);

  edge = plan_.FindWork();
  ASSERT_TRUE(edge);  // cat mid1 mid2
  plan_.EdgeFinished(edge);

  edge = plan_.FindWork();
  ASSERT_FALSE(edge);  // done
}

// Test that two outputs from one rule can eventually be routed to another.
TEST_F(PlanTest, DoubleOutputIndirect) {
  AssertParse(&state_,
"build out: cat b1 b2\n"
"build b1: cat a1\n"
"build b2: cat a2\n"
"build a1 a2: cat in\n");
  GetNode("a1")->MarkDirty();
  GetNode("a2")->MarkDirty();
  GetNode("b1")->MarkDirty();
  GetNode("b2")->MarkDirty();
  GetNode("out")->MarkDirty();
  string err;
  EXPECT_TRUE(plan_.AddTarget(GetNode("out"), &err));
  ASSERT_EQ("", err);
  ASSERT_TRUE(plan_.more_to_do());

  Edge* edge;
  edge = plan_.FindWork();
  ASSERT_TRUE(edge);  // cat in
  plan_.EdgeFinished(edge);

  edge = plan_.FindWork();
  ASSERT_TRUE(edge);  // cat a1
  plan_.EdgeFinished(edge);

  edge = plan_.FindWork();
  ASSERT_TRUE(edge);  // cat a2
  plan_.EdgeFinished(edge);

  edge = plan_.FindWork();
  ASSERT_TRUE(edge);  // cat b1 b2
  plan_.EdgeFinished(edge);

  edge = plan_.FindWork();
  ASSERT_FALSE(edge);  // done
}

// Test that two edges from one output can both execute.
TEST_F(PlanTest, DoubleDependent) {
  AssertParse(&state_,
"build out: cat a1 a2\n"
"build a1: cat mid\n"
"build a2: cat mid\n"
"build mid: cat in\n");
  GetNode("mid")->MarkDirty();
  GetNode("a1")->MarkDirty();
  GetNode("a2")->MarkDirty();
  GetNode("out")->MarkDirty();

  string err;
  EXPECT_TRUE(plan_.AddTarget(GetNode("out"), &err));
  ASSERT_EQ("", err);
  ASSERT_TRUE(plan_.more_to_do());

  Edge* edge;
  edge = plan_.FindWork();
  ASSERT_TRUE(edge);  // cat in
  plan_.EdgeFinished(edge);

  edge = plan_.FindWork();
  ASSERT_TRUE(edge);  // cat mid
  plan_.EdgeFinished(edge);

  edge = plan_.FindWork();
  ASSERT_TRUE(edge);  // cat mid
  plan_.EdgeFinished(edge);

  edge = plan_.FindWork();
  ASSERT_TRUE(edge);  // cat a1 a2
  plan_.EdgeFinished(edge);

  edge = plan_.FindWork();
  ASSERT_FALSE(edge);  // done
}

TEST_F(PlanTest, DependencyCycle) {
  AssertParse(&state_,
"build out: cat mid\n"
"build mid: cat in\n"
"build in: cat pre\n"
"build pre: cat out\n");
  GetNode("out")->MarkDirty();
  GetNode("mid")->MarkDirty();
  GetNode("in")->MarkDirty();
  GetNode("pre")->MarkDirty();

  string err;
  EXPECT_FALSE(plan_.AddTarget(GetNode("out"), &err));
  ASSERT_EQ("dependency cycle: out -> mid -> in -> pre -> out", err);
}

TEST_F(PlanTest, PoolWithDepthOne) {
  ASSERT_NO_FATAL_FAILURE(AssertParse(&state_,
"pool foobar\n"
"  depth = 1\n"
"rule poolcat\n"
"  command = cat $in > $out\n"
"  pool = foobar\n"
"build out1: poolcat in\n"
"build out2: poolcat in\n"));
  GetNode("out1")->MarkDirty();
  GetNode("out2")->MarkDirty();
  string err;
  EXPECT_TRUE(plan_.AddTarget(GetNode("out1"), &err));
  ASSERT_EQ("", err);
  EXPECT_TRUE(plan_.AddTarget(GetNode("out2"), &err));
  ASSERT_EQ("", err);
  ASSERT_TRUE(plan_.more_to_do());

  Edge* edge = plan_.FindWork();
  ASSERT_TRUE(edge);
  ASSERT_EQ("in",  edge->inputs_[0]->path());
  ASSERT_EQ("out1", edge->outputs_[0]->path());

  // This will be false since poolcat is serialized
  ASSERT_FALSE(plan_.FindWork());

  plan_.EdgeFinished(edge);

  edge = plan_.FindWork();
  ASSERT_TRUE(edge);
  ASSERT_EQ("in", edge->inputs_[0]->path());
  ASSERT_EQ("out2", edge->outputs_[0]->path());

  ASSERT_FALSE(plan_.FindWork());

  plan_.EdgeFinished(edge);

  ASSERT_FALSE(plan_.more_to_do());
  edge = plan_.FindWork();
  ASSERT_EQ(0, edge);
}

TEST_F(PlanTest, PoolsWithDepthTwo) {
  ASSERT_NO_FATAL_FAILURE(AssertParse(&state_,
"pool foobar\n"
"  depth = 2\n"
"pool bazbin\n"
"  depth = 2\n"
"rule foocat\n"
"  command = cat $in > $out\n"
"  pool = foobar\n"
"rule bazcat\n"
"  command = cat $in > $out\n"
"  pool = bazbin\n"
"build out1: foocat in\n"
"build out2: foocat in\n"
"build out3: foocat in\n"
"build outb1: bazcat in\n"
"build outb2: bazcat in\n"
"build outb3: bazcat in\n"
"  pool =\n"
"build allTheThings: cat out1 out2 out3 outb1 outb2 outb3\n"
));
  // Mark all the out* nodes dirty
  for (int i = 0; i < 3; ++i) {
    GetNode("out" + string(1, '1' + i))->MarkDirty();
    GetNode("outb" + string(1, '1' + i))->MarkDirty();
  }
  GetNode("allTheThings")->MarkDirty();

  string err;
  EXPECT_TRUE(plan_.AddTarget(GetNode("allTheThings"), &err));
  ASSERT_EQ("", err);

  // Grab the first 4 edges, out1 out2 outb1 outb2
  deque<Edge*> edges;
  for (int i = 0; i < 4; ++i) {
    ASSERT_TRUE(plan_.more_to_do());
    Edge* edge = plan_.FindWork();
    ASSERT_TRUE(edge);
    ASSERT_EQ("in",  edge->inputs_[0]->path());
    string base_name(i < 2 ? "out" : "outb");
    ASSERT_EQ(base_name + string(1, '1' + (i % 2)), edge->outputs_[0]->path());
    edges.push_back(edge);
  }

  // outb3 is exempt because it has an empty pool
  ASSERT_TRUE(plan_.more_to_do());
  Edge* edge = plan_.FindWork();
  ASSERT_TRUE(edge);
  ASSERT_EQ("in",  edge->inputs_[0]->path());
  ASSERT_EQ("outb3", edge->outputs_[0]->path());
  edges.push_back(edge);

  ASSERT_FALSE(plan_.FindWork());

  // finish out1
  plan_.EdgeFinished(edges.front());
  edges.pop_front();

  // out3 should be available
  Edge* out3 = plan_.FindWork();
  ASSERT_TRUE(out3);
  ASSERT_EQ("in",  out3->inputs_[0]->path());
  ASSERT_EQ("out3", out3->outputs_[0]->path());

  ASSERT_FALSE(plan_.FindWork());

  plan_.EdgeFinished(out3);

  ASSERT_FALSE(plan_.FindWork());

  for (deque<Edge*>::iterator it = edges.begin(); it != edges.end(); ++it) {
    plan_.EdgeFinished(*it);
  }

  Edge* final = plan_.FindWork();
  ASSERT_TRUE(final);
  ASSERT_EQ("allTheThings", final->outputs_[0]->path());

  plan_.EdgeFinished(final);

  ASSERT_FALSE(plan_.more_to_do());
  ASSERT_FALSE(plan_.FindWork());
}

struct BuildTest : public StateTestWithBuiltinRules,
                   public CommandRunner {
  BuildTest() : config_(MakeConfig()),
                builder_(&state_, config_, NULL, &fs_),
                now_(1), last_command_(NULL), status_(config_) {
    builder_.command_runner_.reset(this);
    AssertParse(&state_,
"build cat1: cat in1\n"
"build cat2: cat in1 in2\n"
"build cat12: cat cat1 cat2\n");

    fs_.Create("in1", now_, "");
    fs_.Create("in2", now_, "");
  }

  ~BuildTest() {
    builder_.command_runner_.release();
  }

  // Mark a path dirty.
  void Dirty(const string& path);

  // CommandRunner impl
  virtual bool CanRunMore();
  virtual bool StartCommand(Edge* edge);
  virtual Edge* WaitForCommand(ExitStatus* status, string* output);
  virtual vector<Edge*> GetActiveEdges();
  virtual void Abort();

  BuildConfig MakeConfig() {
    BuildConfig config;
    config.verbosity = BuildConfig::QUIET;
    return config;
  }

  bool MkDepCmd(const Edge* edge);

  // Useful for debugging
  void DumpCommandsRan() const;

  BuildConfig config_;
  VirtualFileSystem fs_;
  Builder builder_;
  int now_;

  vector<string> commands_ran_;
  Edge* last_command_;
  BuildStatus status_;
};

void BuildTest::Dirty(const string& path) {
  Node* node = GetNode(path);
  node->MarkDirty();

  // If it's an input file, mark that we've already stat()ed it and
  // it's missing.
  if (!node->in_edge())
    node->MarkMissing();
}

bool BuildTest::CanRunMore() {
  // Only run one at a time.
  return last_command_ == NULL;
}

bool BuildTest::MkDepCmd(const Edge* edge)
{
  string err;
  const string& out_path = edge->outputs_[0]->path();
  string in_path = edge->inputs_[0]->path();
  string deps = out_path + ": " + in_path;

  // Read input file. If its content starts with '%' then
  //  treat the following symbols as an included file path.
  //  Update 'depfile' and repeat with the 'included' path.
  for(;;) {
    string content = fs_.ReadFile(in_path, &err);
    if (!err.empty())
      return false;
    if (content.find('%') != 0)
      break;
    in_path = content.substr(1);
    deps += " " + in_path;
  }
  fs_.Create(out_path, now_, deps);
  return true;
}

bool BuildTest::StartCommand(Edge* edge) {
  assert(!last_command_);
  commands_ran_.push_back(edge->EvaluateCommand());
  if (edge->rule().name() == "cat"  ||
      edge->rule().name() == "cat_rsp" ||
      edge->rule().name() == "cc" ||
      edge->rule().name() == "touch" ||
      edge->rule().name() == "touch-interrupt") {
    for (vector<Node*>::iterator out = edge->outputs_.begin();
         out != edge->outputs_.end(); ++out) {
      fs_.Create((*out)->path(), now_, edge->env_->LookupVariable("content"));
    }
  } else if (edge->rule().name() == "mkdep") {
    if (!MkDepCmd(edge))
      return false;
  } else if (edge->rule().name() == "true" ||
             edge->rule().name() == "fail" ||
             edge->rule().name() == "interrupt") {
    // Don't do anything.
  } else {
    printf("unknown command. rule: %s\n", edge->rule().name().c_str());
    return false;
  }

  last_command_ = edge;
  return true;
}

Edge* BuildTest::WaitForCommand(ExitStatus* status, string* /* output */) {
  if (Edge* edge = last_command_) {
    if (edge->rule().name() == "interrupt" ||
        edge->rule().name() == "touch-interrupt") {
      *status = ExitInterrupted;
      return NULL;
    }

    if (edge->rule().name() == "fail")
      *status = ExitFailure;
    else
      *status = ExitSuccess;
    last_command_ = NULL;
    return edge;
  }
  *status = ExitFailure;
  return NULL;
}

vector<Edge*> BuildTest::GetActiveEdges() {
  vector<Edge*> edges;
  if (last_command_)
    edges.push_back(last_command_);
  return edges;
}

void BuildTest::Abort() {
  last_command_ = NULL;
}

void BuildTest::DumpCommandsRan() const {
  for (vector<string>::const_iterator i = commands_ran_.begin();
       i != commands_ran_.end(); ++i)
    printf("Executed: %s\n", (*i).c_str());
}

TEST_F(BuildTest, NoWork) {
  string err;
  EXPECT_TRUE(builder_.AlreadyUpToDate());
}

TEST_F(BuildTest, OneStep) {
  // Given a dirty target with one ready input,
  // we should rebuild the target.
  Dirty("cat1");
  string err;
  EXPECT_TRUE(builder_.AddTarget("cat1", &err));
  ASSERT_EQ("", err);
  EXPECT_TRUE(builder_.Build(&err));
  ASSERT_EQ("", err);

  ASSERT_EQ(1u, commands_ran_.size());
  EXPECT_EQ("cat in1 > cat1", commands_ran_[0]);
}

TEST_F(BuildTest, OneStep2) {
  // Given a target with one dirty input,
  // we should rebuild the target.
  Dirty("cat1");
  string err;
  EXPECT_TRUE(builder_.AddTarget("cat1", &err));
  ASSERT_EQ("", err);
  EXPECT_TRUE(builder_.Build(&err));
  EXPECT_EQ("", err);

  ASSERT_EQ(1u, commands_ran_.size());
  EXPECT_EQ("cat in1 > cat1", commands_ran_[0]);
}

TEST_F(BuildTest, TwoStep) {
  string err;
  EXPECT_TRUE(builder_.AddTarget("cat12", &err));
  ASSERT_EQ("", err);
  EXPECT_TRUE(builder_.Build(&err));
  EXPECT_EQ("", err);
  ASSERT_EQ(3u, commands_ran_.size());
  // Depending on how the pointers work out, we could've ran
  // the first two commands in either order.
  EXPECT_TRUE((commands_ran_[0] == "cat in1 > cat1" &&
               commands_ran_[1] == "cat in1 in2 > cat2") ||
              (commands_ran_[1] == "cat in1 > cat1" &&
               commands_ran_[0] == "cat in1 in2 > cat2"));

  EXPECT_EQ("cat cat1 cat2 > cat12", commands_ran_[2]);

  now_++;

  // Modifying in2 requires rebuilding one intermediate file
  // and the final file.
  fs_.Create("in2", now_, "");
  state_.Reset();
  EXPECT_TRUE(builder_.AddTarget("cat12", &err));
  ASSERT_EQ("", err);
  EXPECT_TRUE(builder_.Build(&err));
  ASSERT_EQ("", err);
  ASSERT_EQ(5u, commands_ran_.size());
  EXPECT_EQ("cat in1 in2 > cat2", commands_ran_[3]);
  EXPECT_EQ("cat cat1 cat2 > cat12", commands_ran_[4]);
}

TEST_F(BuildTest, TwoOutputs) {
  ASSERT_NO_FATAL_FAILURE(AssertParse(&state_,
"rule touch\n"
"  command = touch $out\n"
"build out1 out2: touch in.txt\n"));

  fs_.Create("in.txt", now_, "");

  string err;
  EXPECT_TRUE(builder_.AddTarget("out1", &err));
  ASSERT_EQ("", err);
  EXPECT_TRUE(builder_.Build(&err));
  EXPECT_EQ("", err);
  ASSERT_EQ(1u, commands_ran_.size());
  EXPECT_EQ("touch out1 out2", commands_ran_[0]);
}

// Test case from
//   https://github.com/martine/ninja/issues/148
TEST_F(BuildTest, MultiOutIn) {
  ASSERT_NO_FATAL_FAILURE(AssertParse(&state_,
"rule touch\n"
"  command = touch $out\n"
"build in1 otherfile: touch in\n"
"build out: touch in | in1\n"));

  fs_.Create("in", now_, "");
  fs_.Create("in1", ++now_, "");

  string err;
  EXPECT_TRUE(builder_.AddTarget("out", &err));
  ASSERT_EQ("", err);
  EXPECT_TRUE(builder_.Build(&err));
  EXPECT_EQ("", err);
}

TEST_F(BuildTest, Chain) {
  ASSERT_NO_FATAL_FAILURE(AssertParse(&state_,
"build c2: cat c1\n"
"build c3: cat c2\n"
"build c4: cat c3\n"
"build c5: cat c4\n"));

  fs_.Create("c1", now_, "");

  string err;
  EXPECT_TRUE(builder_.AddTarget("c5", &err));
  ASSERT_EQ("", err);
  EXPECT_TRUE(builder_.Build(&err));
  EXPECT_EQ("", err);
  ASSERT_EQ(4u, commands_ran_.size());

  err.clear();
  commands_ran_.clear();
  state_.Reset();
  EXPECT_TRUE(builder_.AddTarget("c5", &err));
  ASSERT_EQ("", err);
  EXPECT_TRUE(builder_.AlreadyUpToDate());

  now_++;

  fs_.Create("c3", now_, "");
  err.clear();
  commands_ran_.clear();
  state_.Reset();
  EXPECT_TRUE(builder_.AddTarget("c5", &err));
  ASSERT_EQ("", err);
  EXPECT_FALSE(builder_.AlreadyUpToDate());
  EXPECT_TRUE(builder_.Build(&err));
  ASSERT_EQ(2u, commands_ran_.size());  // 3->4, 4->5
}

TEST_F(BuildTest, MissingInput) {
  // Input is referenced by build file, but no rule for it.
  string err;
  Dirty("in1");
  EXPECT_FALSE(builder_.AddTarget("cat1", &err));
  EXPECT_EQ("'in1', needed by 'cat1', missing and no known rule to make it",
            err);
}

TEST_F(BuildTest, MissingTarget) {
  // Target is not referenced by build file.
  string err;
  EXPECT_FALSE(builder_.AddTarget("meow", &err));
  EXPECT_EQ("unknown target: 'meow'", err);
}

TEST_F(BuildTest, MakeDirs) {
  string err;

#ifdef _WIN32
  ASSERT_NO_FATAL_FAILURE(AssertParse(&state_,
                                      "build subdir\\dir2\\file: cat in1\n"));
  EXPECT_TRUE(builder_.AddTarget("subdir\\dir2\\file", &err));
#else
  ASSERT_NO_FATAL_FAILURE(AssertParse(&state_,
                                      "build subdir/dir2/file: cat in1\n"));
  EXPECT_TRUE(builder_.AddTarget("subdir/dir2/file", &err));
#endif

  EXPECT_EQ("", err);
  now_ = 0;  // Make all stat()s return file not found.
  EXPECT_TRUE(builder_.Build(&err));
  ASSERT_EQ("", err);
  ASSERT_EQ(2u, fs_.directories_made_.size());
  EXPECT_EQ("subdir", fs_.directories_made_[0]);
#ifdef _WIN32
  EXPECT_EQ("subdir\\dir2", fs_.directories_made_[1]);
#else
  EXPECT_EQ("subdir/dir2", fs_.directories_made_[1]);
#endif
}

TEST_F(BuildTest, DepFileMissing) {
  string err;
  ASSERT_NO_FATAL_FAILURE(AssertParse(&state_,
"rule cc\n  command = cc $in\n  depfile = $out.d\n"
"build foo.o: cc foo.c\n"));
  fs_.Create("foo.c", now_, "");

  EXPECT_TRUE(builder_.AddTarget("foo.o", &err));
  ASSERT_EQ("", err);
  ASSERT_EQ(1u, fs_.files_read_.size());
  EXPECT_EQ("foo.o.d", fs_.files_read_[0]);
}

TEST_F(BuildTest, DepFileOK) {
  string err;
  int orig_edges = state_.edges_.size();
  ASSERT_NO_FATAL_FAILURE(AssertParse(&state_,
"rule cc\n  command = cc $in\n  depfile = $out.d\n"
"build foo.o: cc foo.c\n"));
  Edge* edge = state_.edges_.back();

  fs_.Create("foo.c", now_, "");
  GetNode("bar.h")->MarkDirty();  // Mark bar.h as missing.
  fs_.Create("foo.o.d", now_, "foo.o: blah.h bar.h\n");
  EXPECT_TRUE(builder_.AddTarget("foo.o", &err));
  ASSERT_EQ("", err);
  ASSERT_EQ(1u, fs_.files_read_.size());
  EXPECT_EQ("foo.o.d", fs_.files_read_[0]);

  // Expect three new edges: one generating foo.o, and two more from
  // loading the depfile.
  ASSERT_EQ(orig_edges + 3, (int)state_.edges_.size());
  // Expect our edge to now have three inputs: foo.c and two headers.
  ASSERT_EQ(3u, edge->inputs_.size());

  // Expect the command line we generate to only use the original input.
  ASSERT_EQ("cc foo.c", edge->EvaluateCommand());
}

TEST_F(BuildTest, DepFileParseError) {
  string err;
  ASSERT_NO_FATAL_FAILURE(AssertParse(&state_,
"rule cc\n  command = cc $in\n  depfile = $out.d\n"
"build foo.o: cc foo.c\n"));
  fs_.Create("foo.c", now_, "");
  fs_.Create("foo.o.d", now_, "randomtext\n");
  EXPECT_FALSE(builder_.AddTarget("foo.o", &err));
  EXPECT_EQ("expected depfile 'foo.o.d' to mention 'foo.o', got 'randomtext'",
            err);
}

TEST_F(BuildTest, OrderOnlyDeps) {
  string err;
  ASSERT_NO_FATAL_FAILURE(AssertParse(&state_,
"rule cc\n  command = cc $in\n  depfile = $out.d\n"
"build foo.o: cc foo.c || otherfile\n"));
  Edge* edge = state_.edges_.back();

  fs_.Create("foo.c", now_, "");
  fs_.Create("otherfile", now_, "");
  fs_.Create("foo.o.d", now_, "foo.o: blah.h bar.h\n");
  EXPECT_TRUE(builder_.AddTarget("foo.o", &err));
  ASSERT_EQ("", err);

  // One explicit, two implicit, one order only.
  ASSERT_EQ(4u, edge->inputs_.size());
  EXPECT_EQ(2, edge->implicit_deps_);
  EXPECT_EQ(1, edge->order_only_deps_);
  // Verify the inputs are in the order we expect
  // (explicit then implicit then orderonly).
  EXPECT_EQ("foo.c", edge->inputs_[0]->path());
  EXPECT_EQ("blah.h", edge->inputs_[1]->path());
  EXPECT_EQ("bar.h", edge->inputs_[2]->path());
  EXPECT_EQ("otherfile", edge->inputs_[3]->path());

  // Expect the command line we generate to only use the original input.
  ASSERT_EQ("cc foo.c", edge->EvaluateCommand());

  // explicit dep dirty, expect a rebuild.
  EXPECT_TRUE(builder_.Build(&err));
  ASSERT_EQ("", err);
  ASSERT_EQ(1u, commands_ran_.size());

  now_++;

  // implicit dep dirty, expect a rebuild.
  fs_.Create("blah.h", now_, "");
  fs_.Create("bar.h", now_, "");
  commands_ran_.clear();
  state_.Reset();
  EXPECT_TRUE(builder_.AddTarget("foo.o", &err));
  EXPECT_TRUE(builder_.Build(&err));
  ASSERT_EQ("", err);
  ASSERT_EQ(1u, commands_ran_.size());

  now_++;

  // order only dep dirty, no rebuild.
  fs_.Create("otherfile", now_, "");
  commands_ran_.clear();
  state_.Reset();
  EXPECT_TRUE(builder_.AddTarget("foo.o", &err));
  EXPECT_EQ("", err);
  EXPECT_TRUE(builder_.AlreadyUpToDate());

  // implicit dep missing, expect rebuild.
  fs_.RemoveFile("bar.h");
  commands_ran_.clear();
  state_.Reset();
  EXPECT_TRUE(builder_.AddTarget("foo.o", &err));
  EXPECT_TRUE(builder_.Build(&err));
  ASSERT_EQ("", err);
  ASSERT_EQ(1u, commands_ran_.size());
}

TEST_F(BuildTest, RebuildOrderOnlyDeps) {
  string err;
  ASSERT_NO_FATAL_FAILURE(AssertParse(&state_,
"rule cc\n  command = cc $in\n"
"rule true\n  command = true\n"
"build oo.h: cc oo.h.in\n"
"build foo.o: cc foo.c || oo.h\n"));

  fs_.Create("foo.c", now_, "");
  fs_.Create("oo.h.in", now_, "");

  // foo.o and order-only dep dirty, build both.
  EXPECT_TRUE(builder_.AddTarget("foo.o", &err));
  EXPECT_TRUE(builder_.Build(&err));
  ASSERT_EQ("", err);
  ASSERT_EQ(2u, commands_ran_.size());

  // all clean, no rebuild.
  commands_ran_.clear();
  state_.Reset();
  EXPECT_TRUE(builder_.AddTarget("foo.o", &err));
  EXPECT_EQ("", err);
  EXPECT_TRUE(builder_.AlreadyUpToDate());

  // order-only dep missing, build it only.
  fs_.RemoveFile("oo.h");
  commands_ran_.clear();
  state_.Reset();
  EXPECT_TRUE(builder_.AddTarget("foo.o", &err));
  EXPECT_TRUE(builder_.Build(&err));
  ASSERT_EQ("", err);
  ASSERT_EQ(1u, commands_ran_.size());
  ASSERT_EQ("cc oo.h.in", commands_ran_[0]);

  now_++;

  // order-only dep dirty, build it only.
  fs_.Create("oo.h.in", now_, "");
  commands_ran_.clear();
  state_.Reset();
  EXPECT_TRUE(builder_.AddTarget("foo.o", &err));
  EXPECT_TRUE(builder_.Build(&err));
  ASSERT_EQ("", err);
  ASSERT_EQ(1u, commands_ran_.size());
  ASSERT_EQ("cc oo.h.in", commands_ran_[0]);
}

TEST_F(BuildTest, Phony) {
  string err;
  ASSERT_NO_FATAL_FAILURE(AssertParse(&state_,
"build out: cat bar.cc\n"
"build all: phony out\n"));
  fs_.Create("bar.cc", now_, "");

  EXPECT_TRUE(builder_.AddTarget("all", &err));
  ASSERT_EQ("", err);

  // Only one command to run, because phony runs no command.
  EXPECT_FALSE(builder_.AlreadyUpToDate());
  EXPECT_TRUE(builder_.Build(&err));
  ASSERT_EQ("", err);
  ASSERT_EQ(1u, commands_ran_.size());
}

TEST_F(BuildTest, PhonyNoWork) {
  string err;
  ASSERT_NO_FATAL_FAILURE(AssertParse(&state_,
"build out: cat bar.cc\n"
"build all: phony out\n"));
  fs_.Create("bar.cc", now_, "");
  fs_.Create("out", now_, "");

  EXPECT_TRUE(builder_.AddTarget("all", &err));
  ASSERT_EQ("", err);
  EXPECT_TRUE(builder_.AlreadyUpToDate());
}

TEST_F(BuildTest, Fail) {
  ASSERT_NO_FATAL_FAILURE(AssertParse(&state_,
"rule fail\n"
"  command = fail\n"
"build out1: fail\n"));

  string err;
  EXPECT_TRUE(builder_.AddTarget("out1", &err));
  ASSERT_EQ("", err);

  EXPECT_FALSE(builder_.Build(&err));
  ASSERT_EQ(1u, commands_ran_.size());
  ASSERT_EQ("subcommand failed", err);
}

TEST_F(BuildTest, SwallowFailures) {
  ASSERT_NO_FATAL_FAILURE(AssertParse(&state_,
"rule fail\n"
"  command = fail\n"
"build out1: fail\n"
"build out2: fail\n"
"build out3: fail\n"
"build all: phony out1 out2 out3\n"));

  // Swallow two failures, die on the third.
  config_.failures_allowed = 3;

  string err;
  EXPECT_TRUE(builder_.AddTarget("all", &err));
  ASSERT_EQ("", err);

  EXPECT_FALSE(builder_.Build(&err));
  ASSERT_EQ(3u, commands_ran_.size());
  ASSERT_EQ("subcommands failed", err);
}

TEST_F(BuildTest, SwallowFailuresLimit) {
  ASSERT_NO_FATAL_FAILURE(AssertParse(&state_,
"rule fail\n"
"  command = fail\n"
"build out1: fail\n"
"build out2: fail\n"
"build out3: fail\n"
"build final: cat out1 out2 out3\n"));

  // Swallow ten failures; we should stop before building final.
  config_.failures_allowed = 11;

  string err;
  EXPECT_TRUE(builder_.AddTarget("final", &err));
  ASSERT_EQ("", err);

  EXPECT_FALSE(builder_.Build(&err));
  ASSERT_EQ(3u, commands_ran_.size());
  ASSERT_EQ("cannot make progress due to previous errors", err);
}

struct BuildWithLogTest : public BuildTest {
  BuildWithLogTest() {
    builder_.SetBuildLog(&build_log_);
  }

  BuildLog build_log_;
};

TEST_F(BuildWithLogTest, NotInLogButOnDisk) {
  ASSERT_NO_FATAL_FAILURE(AssertParse(&state_,
"rule cc\n"
"  command = cc\n"
"build out1: cc in\n"));

  // Create input/output that would be considered up to date when
  // not considering the command line hash.
  fs_.Create("in", now_, "");
  fs_.Create("out1", now_, "");
  string err;

  // Because it's not in the log, it should not be up-to-date until
  // we build again.
  EXPECT_TRUE(builder_.AddTarget("out1", &err));
  EXPECT_FALSE(builder_.AlreadyUpToDate());

  commands_ran_.clear();
  state_.Reset();

  EXPECT_TRUE(builder_.AddTarget("out1", &err));
  EXPECT_TRUE(builder_.Build(&err));
  EXPECT_TRUE(builder_.AlreadyUpToDate());
}

TEST_F(BuildWithLogTest, RestatTest) {
  ASSERT_NO_FATAL_FAILURE(AssertParse(&state_,
"rule true\n"
"  command = true\n"
"  restat = 1\n"
"rule cc\n"
"  command = cc\n"
"  restat = 1\n"
"build out1: cc in\n"
"build out2: true out1\n"
"build out3: cat out2\n"));

  fs_.Create("out1", now_, "");
  fs_.Create("out2", now_, "");
  fs_.Create("out3", now_, "");

  now_++;

  fs_.Create("in", now_, "");

  // Do a pre-build so that there's commands in the log for the outputs,
  // otherwise, the lack of an entry in the build log will cause out3 to rebuild
  // regardless of restat.
  string err;
  EXPECT_TRUE(builder_.AddTarget("out3", &err));
  ASSERT_EQ("", err);
  EXPECT_TRUE(builder_.Build(&err));
  ASSERT_EQ("", err);
  commands_ran_.clear();
  state_.Reset();

  now_++;

  fs_.Create("in", now_, "");
  // "cc" touches out1, so we should build out2.  But because "true" does not
  // touch out2, we should cancel the build of out3.
  EXPECT_TRUE(builder_.AddTarget("out3", &err));
  ASSERT_EQ("", err);
  EXPECT_TRUE(builder_.Build(&err));
  ASSERT_EQ(2u, commands_ran_.size());

  // If we run again, it should be a no-op, because the build log has recorded
  // that we've already built out2 with an input timestamp of 2 (from out1).
  commands_ran_.clear();
  state_.Reset();
  EXPECT_TRUE(builder_.AddTarget("out3", &err));
  ASSERT_EQ("", err);
  EXPECT_TRUE(builder_.AlreadyUpToDate());

  now_++;

  fs_.Create("in", now_, "");

  // The build log entry should not, however, prevent us from rebuilding out2
  // if out1 changes.
  commands_ran_.clear();
  state_.Reset();
  EXPECT_TRUE(builder_.AddTarget("out3", &err));
  ASSERT_EQ("", err);
  EXPECT_TRUE(builder_.Build(&err));
  ASSERT_EQ(2u, commands_ran_.size());
}

TEST_F(BuildWithLogTest, RestatMissingFile) {
  // If a restat rule doesn't create its output, and the output didn't
  // exist before the rule was run, consider that behavior equivalent
  // to a rule that doesn't modify its existent output file.

  ASSERT_NO_FATAL_FAILURE(AssertParse(&state_,
"rule true\n"
"  command = true\n"
"  restat = 1\n"
"rule cc\n"
"  command = cc\n"
"build out1: true in\n"
"build out2: cc out1\n"));

  fs_.Create("in", now_, "");
  fs_.Create("out2", now_, "");

  // Do a pre-build so that there's commands in the log for the outputs,
  // otherwise, the lack of an entry in the build log will cause out2 to rebuild
  // regardless of restat.
  string err;
  EXPECT_TRUE(builder_.AddTarget("out2", &err));
  ASSERT_EQ("", err);
  EXPECT_TRUE(builder_.Build(&err));
  ASSERT_EQ("", err);
  commands_ran_.clear();
  state_.Reset();

  now_++;
  fs_.Create("in", now_, "");
  fs_.Create("out2", now_, "");

  // Run a build, expect only the first command to run.
  // It doesn't touch its output (due to being the "true" command), so
  // we shouldn't run the dependent build.
  EXPECT_TRUE(builder_.AddTarget("out2", &err));
  ASSERT_EQ("", err);
  EXPECT_TRUE(builder_.Build(&err));
  ASSERT_EQ(1u, commands_ran_.size());
}

// Test scenario, in which an input file is removed, but output isn't changed
// https://github.com/martine/ninja/issues/295
TEST_F(BuildWithLogTest, RestatMissingInput) {
  ASSERT_NO_FATAL_FAILURE(AssertParse(&state_,
    "rule true\n"
    "  command = true\n"
    "  depfile = $out.d\n"
    "  restat = 1\n"
    "rule cc\n"
    "  command = cc\n"
    "build out1: true in\n"
    "build out2: cc out1\n"));

  // Create all necessary files
  fs_.Create("in", now_, "");

  // The implicit dependencies and the depfile itself
  // are newer than the output
  TimeStamp restat_mtime = ++now_;
  fs_.Create("out1.d", now_, "out1: will.be.deleted restat.file\n");
  fs_.Create("will.be.deleted", now_, "");
  fs_.Create("restat.file", now_, "");

  // Run the build, out1 and out2 get built
  string err;
  EXPECT_TRUE(builder_.AddTarget("out2", &err));
  ASSERT_EQ("", err);
  EXPECT_TRUE(builder_.Build(&err));
  ASSERT_EQ(2u, commands_ran_.size());

  // See that an entry in the logfile is created, capturing
  // the right mtime
  BuildLog::LogEntry * log_entry = build_log_.LookupByOutput("out1");
  ASSERT_TRUE(NULL != log_entry);
  ASSERT_EQ(restat_mtime, log_entry->restat_mtime);

  // Now remove a file, referenced from depfile, so that target becomes
  // dirty, but the output does not change
  fs_.RemoveFile("will.be.deleted");

  // Trigger the build again - only out1 gets built
  commands_ran_.clear();
  state_.Reset();
  EXPECT_TRUE(builder_.AddTarget("out2", &err));
  ASSERT_EQ("", err);
  EXPECT_TRUE(builder_.Build(&err));
  ASSERT_EQ(1u, commands_ran_.size());

  // Check that the logfile entry remains correctly set
  log_entry = build_log_.LookupByOutput("out1");
  ASSERT_TRUE(NULL != log_entry);
  ASSERT_EQ(restat_mtime, log_entry->restat_mtime);
}

struct BuildDryRun : public BuildWithLogTest {
  BuildDryRun() {
    config_.dry_run = true;
  }
};

TEST_F(BuildDryRun, AllCommandsShown) {
  ASSERT_NO_FATAL_FAILURE(AssertParse(&state_,
"rule true\n"
"  command = true\n"
"  restat = 1\n"
"rule cc\n"
"  command = cc\n"
"  restat = 1\n"
"build out1: cc in\n"
"build out2: true out1\n"
"build out3: cat out2\n"));

  fs_.Create("out1", now_, "");
  fs_.Create("out2", now_, "");
  fs_.Create("out3", now_, "");

  now_++;

  fs_.Create("in", now_, "");

  // "cc" touches out1, so we should build out2.  But because "true" does not
  // touch out2, we should cancel the build of out3.
  string err;
  EXPECT_TRUE(builder_.AddTarget("out3", &err));
  ASSERT_EQ("", err);
  EXPECT_TRUE(builder_.Build(&err));
  ASSERT_EQ(3u, commands_ran_.size());
}

// Test that RSP files are created when & where appropriate and deleted after
// successful execution.
TEST_F(BuildTest, RspFileSuccess)
{
  ASSERT_NO_FATAL_FAILURE(AssertParse(&state_,
    "rule cat_rsp\n"
    "  command = cat $rspfile > $out\n"
    "  rspfile = $rspfile\n"
    "  rspfile_content = $long_command\n"
    "build out1: cat in\n"
    "build out2: cat_rsp in\n"
    "  rspfile = out2.rsp\n"
    "  long_command = Some very long command\n"));

  fs_.Create("out1", now_, "");
  fs_.Create("out2", now_, "");
  fs_.Create("out3", now_, "");

  now_++;

  fs_.Create("in", now_, "");

  string err;
  EXPECT_TRUE(builder_.AddTarget("out1", &err));
  ASSERT_EQ("", err);
  EXPECT_TRUE(builder_.AddTarget("out2", &err));
  ASSERT_EQ("", err);

  size_t files_created = fs_.files_created_.size();
  size_t files_removed = fs_.files_removed_.size();

  EXPECT_TRUE(builder_.Build(&err));
  ASSERT_EQ(2u, commands_ran_.size()); // cat + cat_rsp

  // The RSP file was created
  ASSERT_EQ(files_created + 1, fs_.files_created_.size());
  ASSERT_EQ(1u, fs_.files_created_.count("out2.rsp"));

  // The RSP file was removed
  ASSERT_EQ(files_removed + 1, fs_.files_removed_.size());
  ASSERT_EQ(1u, fs_.files_removed_.count("out2.rsp"));
}

// Test that RSP file is created but not removed for commands, which fail
TEST_F(BuildTest, RspFileFailure) {
  ASSERT_NO_FATAL_FAILURE(AssertParse(&state_,
    "rule fail\n"
    "  command = fail\n"
    "  rspfile = $rspfile\n"
    "  rspfile_content = $long_command\n"
    "build out: fail in\n"
    "  rspfile = out.rsp\n"
    "  long_command = Another very long command\n"));

  fs_.Create("out", now_, "");
  now_++;
  fs_.Create("in", now_, "");

  string err;
  EXPECT_TRUE(builder_.AddTarget("out", &err));
  ASSERT_EQ("", err);

  size_t files_created = fs_.files_created_.size();
  size_t files_removed = fs_.files_removed_.size();

  EXPECT_FALSE(builder_.Build(&err));
  ASSERT_EQ("subcommand failed", err);
  ASSERT_EQ(1u, commands_ran_.size());

  // The RSP file was created
  ASSERT_EQ(files_created + 1, fs_.files_created_.size());
  ASSERT_EQ(1u, fs_.files_created_.count("out.rsp"));

  // The RSP file was NOT removed
  ASSERT_EQ(files_removed, fs_.files_removed_.size());
  ASSERT_EQ(0u, fs_.files_removed_.count("out.rsp"));

  // The RSP file contains what it should
  ASSERT_EQ("Another very long command", fs_.files_["out.rsp"].contents);
}

// Test that contens of the RSP file behaves like a regular part of
// command line, i.e. triggers a rebuild if changed
TEST_F(BuildWithLogTest, RspFileCmdLineChange) {
  ASSERT_NO_FATAL_FAILURE(AssertParse(&state_,
    "rule cat_rsp\n"
    "  command = cat $rspfile > $out\n"
    "  rspfile = $rspfile\n"
    "  rspfile_content = $long_command\n"
    "build out: cat_rsp in\n"
    "  rspfile = out.rsp\n"
    "  long_command = Original very long command\n"));

  fs_.Create("out", now_, "");
  now_++;
  fs_.Create("in", now_, "");

  string err;
  EXPECT_TRUE(builder_.AddTarget("out", &err));
  ASSERT_EQ("", err);

  // 1. Build for the 1st time (-> populate log)
  EXPECT_TRUE(builder_.Build(&err));
  ASSERT_EQ(1u, commands_ran_.size());

  // 2. Build again (no change)
  commands_ran_.clear();
  state_.Reset();
  EXPECT_TRUE(builder_.AddTarget("out", &err));
  EXPECT_EQ("", err);
  ASSERT_TRUE(builder_.AlreadyUpToDate());

  // 3. Alter the entry in the logfile
  // (to simulate a change in the command line between 2 builds)
  BuildLog::LogEntry * log_entry = build_log_.LookupByOutput("out");
  ASSERT_TRUE(NULL != log_entry);
  ASSERT_NO_FATAL_FAILURE(AssertHash(
        "cat out.rsp > out;rspfile=Original very long command",
        log_entry->command_hash));
  log_entry->command_hash++;  // Change the command hash to something else.
  // Now expect the target to be rebuilt
  commands_ran_.clear();
  state_.Reset();
  EXPECT_TRUE(builder_.AddTarget("out", &err));
  EXPECT_EQ("", err);
  EXPECT_TRUE(builder_.Build(&err));
  EXPECT_EQ(1u, commands_ran_.size());
}

TEST_F(BuildTest, InterruptCleanup) {
  ASSERT_NO_FATAL_FAILURE(AssertParse(&state_,
"rule interrupt\n"
"  command = interrupt\n"
"rule touch-interrupt\n"
"  command = touch-interrupt\n"
"build out1: interrupt in1\n"
"build out2: touch-interrupt in2\n"));

  fs_.Create("out1", now_, "");
  fs_.Create("out2", now_, "");
  now_++;
  fs_.Create("in1", now_, "");
  fs_.Create("in2", now_, "");

  // An untouched output of an interrupted command should be retained.
  string err;
  EXPECT_TRUE(builder_.AddTarget("out1", &err));
  EXPECT_EQ("", err);
  EXPECT_FALSE(builder_.Build(&err));
  EXPECT_EQ("interrupted by user", err);
  builder_.Cleanup();
  EXPECT_EQ(now_-1, fs_.Stat("out1"));
  err = "";

  // A touched output of an interrupted command should be deleted.
  EXPECT_TRUE(builder_.AddTarget("out2", &err));
  EXPECT_EQ("", err);
  EXPECT_FALSE(builder_.Build(&err));
  EXPECT_EQ("interrupted by user", err);
  builder_.Cleanup();
  EXPECT_EQ(0, fs_.Stat("out2"));
}

TEST_F(BuildTest, PhonyWithNoInputs) {
  ASSERT_NO_FATAL_FAILURE(AssertParse(&state_,
"build nonexistent: phony\n"
"build out1: cat || nonexistent\n"
"build out2: cat nonexistent\n"));
  fs_.Create("out1", now_, "");
  fs_.Create("out2", now_, "");

  // out1 should be up to date even though its input is dirty, because its
  // order-only dependency has nothing to do.
  string err;
  EXPECT_TRUE(builder_.AddTarget("out1", &err));
  ASSERT_EQ("", err);
  EXPECT_TRUE(builder_.AlreadyUpToDate());

  // out2 should still be out of date though, because its input is dirty.
  err.clear();
  commands_ran_.clear();
  state_.Reset();
  EXPECT_TRUE(builder_.AddTarget("out2", &err));
  ASSERT_EQ("", err);
  EXPECT_TRUE(builder_.Build(&err));
  EXPECT_EQ("", err);
  ASSERT_EQ(1u, commands_ran_.size());
}

TEST_F(BuildTest, StatusFormatReplacePlaceholder) {
  EXPECT_EQ("[%/s0/t0/r0/u0/f0]",
            status_.FormatProgressStatus("[%%/s%s/t%t/r%r/u%u/f%f]"));
}
<<<<<<< HEAD

TEST_F(BuildTest, DepFileReloadNested) {
  string err;
  state_ = State(); //blank state
  ASSERT_NO_FATAL_FAILURE(AssertParse(&state_,
"rule mkdep\n"
"  command = MkDepCmd -o $out $in\n"
"  depfile = $out\n"
"  reload = 1\n"
"rule cat\n"
"  command = echo $content > $out\n"
"rule cc\n"
"  command = cc -o $out $in\n"
""
"build config.h: cat\n"
"  content = #define x\n"
"build auto.h: cat\n"
"  content = %config.h\n"
"build auto.c: cat\n"
"  content = %auto.h\n"
"build auto.o.dd: mkdep auto.c\n"
"build auto.o: cc auto.c | auto.o.dd\n"));

  EXPECT_TRUE(builder_.AddTarget("auto.o", &err));
  ASSERT_EQ("", err);
  ASSERT_EQ(3, builder_.plan_.command_edge_count()); // auto.{o,c,o.dd}
  ASSERT_EQ(5, state_.edges_.size());

  EXPECT_TRUE(builder_.Build(&err));
  EXPECT_EQ("", err);

  // (Only this build order is valid)
  ASSERT_EQ(7u, commands_ran_.size()); // 5 edges + 'auto.o.dd' restarted twice
  ASSERT_EQ(commands_ran_[0], "echo %auto.h > auto.c");
  ASSERT_EQ(commands_ran_[1], "MkDepCmd -o auto.o.dd auto.c");
  ASSERT_EQ(commands_ran_[2], "echo %config.h > auto.h");
  ASSERT_EQ(commands_ran_[3], "MkDepCmd -o auto.o.dd auto.c");
  ASSERT_EQ(commands_ran_[4], "echo #define x > config.h");
  ASSERT_EQ(commands_ran_[5], "MkDepCmd -o auto.o.dd auto.c");
  ASSERT_EQ(commands_ran_[6], "cc -o auto.o auto.c");

  // Verify that restarted edges are counted properly
  EXPECT_EQ("[7/7/7]", builder_.status_->FormatProgressStatus("[%s/%t/%f]"));

  // Validate that auto.o.dd depends now on auto.h and config.h
  vector<Node*>& ddeps = GetNode("auto.o.dd")->in_edge()->inputs_;
  if (find(ddeps.begin(), ddeps.end(), GetNode("auto.h")) == ddeps.end())
    FAIL();
  if (find(ddeps.begin(), ddeps.end(), GetNode("config.h")) == ddeps.end())
    FAIL();

  // Finally, verify that expected content was built
  EXPECT_EQ("auto.o.dd: auto.c auto.h config.h", fs_.ReadFile("auto.o.dd", &err));
  EXPECT_EQ("%config.h", fs_.ReadFile("auto.h", &err));
  EXPECT_EQ("#define x", fs_.ReadFile("config.h", &err));
}

TEST_F(BuildTest, DepFileReloadRebuild) {
  string err;
  state_ = State(); //blank state
  ASSERT_NO_FATAL_FAILURE(AssertParse(&state_,
"rule cat\n"
"  command = echo $content > $out\n"
"rule mkdep\n"
"  command = MkDepCmd -o $out $in\n"
"  depfile = $out\n"
"  reload = 1\n"
"rule cc\n"
"  command = cc -o $out $in\n"
""
"build config.h: cat\n"
"  content = #define x\n"
"build auto.h: cat\n"
"  content = %config.h\n"
"build auto.c: cat\n"
"  content = %auto.h\n"
"build auto.o.dd: mkdep auto.c\n"
"build auto.o: cc auto.c | auto.o.dd\n"));

  // 1st build - build everything
  EXPECT_TRUE(builder_.AddTarget("auto.o", &err));
  ASSERT_EQ("", err);
  EXPECT_TRUE(builder_.Build(&err));
  EXPECT_EQ("", err);
  ASSERT_EQ(7u, commands_ran_.size());

  // Second build is noop
  state_.Reset();
  commands_ran_.clear();
  EXPECT_TRUE(builder_.AddTarget("auto.o", &err));
  EXPECT_TRUE(builder_.AlreadyUpToDate());

  // One of the inputs was updated after dep file creation
  state_.Reset();
  commands_ran_.clear();
  Dirty("auto.h");
  EXPECT_TRUE(builder_.AddTarget("auto.o", &err));
  EXPECT_TRUE(builder_.Build(&err));
  EXPECT_EQ("", err);
  ASSERT_EQ(2u, commands_ran_.size());
  ASSERT_EQ(commands_ran_[0], "MkDepCmd -o auto.o.dd auto.c");
  ASSERT_EQ(commands_ran_[1], "cc -o auto.o auto.c");

  // Second build is noop
  state_.Reset();
  commands_ran_.clear();
  EXPECT_TRUE(builder_.AddTarget("auto.o", &err));
  EXPECT_TRUE(builder_.AlreadyUpToDate());

  // Dep file removed
  state_.Reset();
  commands_ran_.clear();
  EXPECT_TRUE(fs_.RemoveFile("auto.o.dd") == 0);
  EXPECT_TRUE(builder_.AddTarget("auto.o", &err));
  EXPECT_TRUE(builder_.Build(&err));
  EXPECT_EQ("", err);
  ASSERT_EQ(2u, commands_ran_.size());
  ASSERT_EQ(commands_ran_[0], "MkDepCmd -o auto.o.dd auto.c");
  ASSERT_EQ(commands_ran_[1], "cc -o auto.o auto.c");

  // Second build is noop
  state_.Reset();
  commands_ran_.clear();
  EXPECT_TRUE(builder_.AddTarget("auto.o", &err));
  EXPECT_TRUE(builder_.AlreadyUpToDate());
}


TEST_F(BuildTest, DepFileReloadBadDep) {
  string err;
  state_ = State(); //blank state
  ASSERT_NO_FATAL_FAILURE(AssertParse(&state_,
"rule cat\n"
"  command = echo $content > $out\n"
"  depfile = $out\n"
"  reload = 1\n"
""
"build auto.dd: cat\n"
"  content = clutter\n"));

  EXPECT_TRUE(builder_.AddTarget("auto.dd", &err));
  ASSERT_EQ("", err);
  // Then bad depfile built and reloaded
  EXPECT_FALSE(builder_.Build(&err));
  EXPECT_EQ("expected depfile 'auto.dd' to mention 'auto.dd', got 'clutter'", err);
}

// Reload rule failure
TEST_F(BuildTest, DepFileReloadRuleFails) {
  string err;
  state_ = State(); //blank state
  ASSERT_NO_FATAL_FAILURE(AssertParse(&state_,
"rule fail\n"
"  command = fail\n"
"  depfile = $out\n"
"  reload = 1\n"
""
"build out1: fail\n"
"  content = clutter\n"));

  EXPECT_TRUE(builder_.AddTarget("out1", &err));
  ASSERT_EQ("", err);
  // Then bad depfile built and reloaded
  EXPECT_FALSE(builder_.Build(&err));
  EXPECT_EQ("subcommand failed", err);
}

// Check that response file is created and deleted for 'reload = 1' targets
TEST_F(BuildTest, DepFileReloadWithRsp) {
  string err;
  state_ = State(); //blank state
  ASSERT_NO_FATAL_FAILURE(AssertParse(&state_,
"rule cat\n"
"  command = echo $content > $out\n"
"rule mkdep\n"
"  command = MkDepCmd -o $out $in\n"
"  rspfile = $out.rsp\n"
"  rspfile_content = $long_command\n"
"  depfile = $out\n"
"  reload = 1\n"
"rule cc\n"
"  command = cc -o $out $in\n"
""
"build config.h: cat\n"
"  content = #define x\n"
"build auto.h: cat\n"
"  content = %config.h\n"
"build auto.c: cat\n"
"  content = %auto.h\n"
"build auto.o.dd: mkdep auto.c\n"
"  rspfile = \n"
"  long_command = Long Long Long command\n"
"build auto.o: cc auto.c | auto.o.dd\n"));

  // 1st build - build everything
  EXPECT_TRUE(builder_.AddTarget("auto.o", &err));
  ASSERT_EQ("", err);
  EXPECT_TRUE(builder_.Build(&err));
  EXPECT_EQ("", err);
  ASSERT_EQ(7u, commands_ran_.size());

  // RSP file(s) were created
  EXPECT_EQ(1, fs_.files_created_.count("auto.o.dd.rsp"));

  // RSP file(s) were removed
  EXPECT_EQ(1, fs_.files_removed_.count("auto.o.dd.rsp"));
  EXPECT_EQ(0, fs_.Stat("auto.o.dd.rsp"));
}
=======
>>>>>>> 7f8e9b18
<|MERGE_RESOLUTION|>--- conflicted
+++ resolved
@@ -1034,7 +1034,7 @@
   // Create all necessary files
   fs_.Create("in", now_, "");
 
-  // The implicit dependencies and the depfile itself
+  // The implicit dependencies and the depfile itself 
   // are newer than the output
   TimeStamp restat_mtime = ++now_;
   fs_.Create("out1.d", now_, "out1: will.be.deleted restat.file\n");
@@ -1054,10 +1054,10 @@
   ASSERT_TRUE(NULL != log_entry);
   ASSERT_EQ(restat_mtime, log_entry->restat_mtime);
 
-  // Now remove a file, referenced from depfile, so that target becomes
+  // Now remove a file, referenced from depfile, so that target becomes 
   // dirty, but the output does not change
   fs_.RemoveFile("will.be.deleted");
-
+  
   // Trigger the build again - only out1 gets built
   commands_ran_.clear();
   state_.Reset();
@@ -1300,7 +1300,6 @@
   EXPECT_EQ("[%/s0/t0/r0/u0/f0]",
             status_.FormatProgressStatus("[%%/s%s/t%t/r%r/u%u/f%f]"));
 }
-<<<<<<< HEAD
 
 TEST_F(BuildTest, DepFileReloadNested) {
   string err;
@@ -1491,7 +1490,6 @@
 "build auto.c: cat\n"
 "  content = %auto.h\n"
 "build auto.o.dd: mkdep auto.c\n"
-"  rspfile = \n"
 "  long_command = Long Long Long command\n"
 "build auto.o: cc auto.c | auto.o.dd\n"));
 
@@ -1508,6 +1506,4 @@
   // RSP file(s) were removed
   EXPECT_EQ(1, fs_.files_removed_.count("auto.o.dd.rsp"));
   EXPECT_EQ(0, fs_.Stat("auto.o.dd.rsp"));
-}
-=======
->>>>>>> 7f8e9b18
+}
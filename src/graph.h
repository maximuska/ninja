--- conflicted
+++ resolved
@@ -165,14 +165,9 @@
   /// Get the contents of the response file
   string GetRspFileContent();
 
-<<<<<<< HEAD
   /// Does the edge use a dep file?
   bool HasDepFile() const;
 
-  bool LoadDepFile(State* state, DiskInterface* disk_interface, string* err);
-
-=======
->>>>>>> 6b1d5c25
   void Dump(const char* prefix="") const;
 
   const Rule* rule_;

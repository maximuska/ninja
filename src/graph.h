--- conflicted
+++ resolved
@@ -106,14 +106,8 @@
 
   const string& name() const { return name_; }
 
-<<<<<<< HEAD
-  bool generator() const { return generator_; }
-  bool restat() const { return restat_; }
-  bool reload() const { return reload_; }
-=======
   typedef map<string, EvalString> Bindings;
   void AddBinding(const string& key, const EvalString& val);
->>>>>>> 7f8e9b18
 
   static bool IsReservedBinding(const string& var);
 
@@ -124,20 +118,7 @@
   friend struct ManifestParser;
 
   string name_;
-<<<<<<< HEAD
-
-  bool generator_;
-  bool restat_;
-  bool reload_;
-
-  EvalString command_;
-  EvalString description_;
-  EvalString depfile_;
-  EvalString rspfile_;
-  EvalString rspfile_content_;
-=======
   map<string, EvalString> bindings_;
->>>>>>> 7f8e9b18
 };
 
 struct BuildLog;

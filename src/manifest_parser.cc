// Copyright 2011 Google Inc. All Rights Reserved.
//
// Licensed under the Apache License, Version 2.0 (the "License");
// you may not use this file except in compliance with the License.
// You may obtain a copy of the License at
//
//     http://www.apache.org/licenses/LICENSE-2.0
//
// Unless required by applicable law or agreed to in writing, software
// distributed under the License is distributed on an "AS IS" BASIS,
// WITHOUT WARRANTIES OR CONDITIONS OF ANY KIND, either express or implied.
// See the License for the specific language governing permissions and
// limitations under the License.

#include "manifest_parser.h"

#include <assert.h>
#include <errno.h>
#include <stdio.h>
#include <string.h>

#include "graph.h"
#include "metrics.h"
#include "state.h"
#include "util.h"

ManifestParser::ManifestParser(State* state, FileReader* file_reader)
  : state_(state), file_reader_(file_reader) {
  env_ = &state->bindings_;
}
bool ManifestParser::Load(const string& filename, string* err) {
  string contents;
  string read_err;
  if (!file_reader_->ReadFile(filename, &contents, &read_err)) {
    *err = "loading '" + filename + "': " + read_err;
    return false;
  }
  contents.resize(contents.size() + 10);
  return Parse(filename, contents, err);
}

bool ManifestParser::Parse(const string& filename, const string& input,
                           string* err) {
  METRIC_RECORD(".ninja parse");
  lexer_.Start(filename, input);

  for (;;) {
    Lexer::Token token = lexer_.ReadToken();
    switch (token) {
    case Lexer::POOL:
      if (!ParsePool(err))
        return false;
      break;
    case Lexer::BUILD:
      if (!ParseEdge(err))
        return false;
      break;
    case Lexer::RULE:
      if (!ParseRule(err))
        return false;
      break;
    case Lexer::DEFAULT:
      if (!ParseDefault(err))
        return false;
      break;
    case Lexer::IDENT: {
      lexer_.UnreadToken();
      string name;
      EvalString value;
      if (!ParseLet(&name, &value, err))
        return false;
      env_->AddBinding(name, value.Evaluate(env_));
      break;
    }
    case Lexer::INCLUDE:
      if (!ParseFileInclude(false, err))
        return false;
      break;
    case Lexer::SUBNINJA:
      if (!ParseFileInclude(true, err))
        return false;
      break;
    case Lexer::ERROR: {
      return lexer_.Error(lexer_.DescribeLastError(), err);
    }
    case Lexer::TEOF:
      return true;
    case Lexer::NEWLINE:
      break;
    default:
      return lexer_.Error(string("unexpected ") + Lexer::TokenName(token),
                          err);
    }
  }
  return false;  // not reached
}


bool ManifestParser::ParsePool(string* err) {
  string name;
  if (!lexer_.ReadIdent(&name))
    return lexer_.Error("expected pool name", err);

  if (!ExpectToken(Lexer::NEWLINE, err))
    return false;

  if (state_->LookupPool(name) != NULL)
    return lexer_.Error("duplicate pool '" + name + "'", err);

  int depth = -1;

  while (lexer_.PeekToken(Lexer::INDENT)) {
    string key;
    EvalString value;
    if (!ParseLet(&key, &value, err))
      return false;

    if (key == "depth") {
      string depth_string = value.Evaluate(env_);
      depth = atol(depth_string.c_str());
      if (depth < 0)
        return lexer_.Error("invalid pool depth", err);
    } else {
      return lexer_.Error("unexpected variable '" + key + "'", err);
    }
  }

  if (depth < 0)
    return lexer_.Error("expected 'depth =' line", err);

  state_->AddPool(new Pool(name, depth));
  return true;
}


bool ManifestParser::ParseRule(string* err) {
  string name;
  if (!lexer_.ReadIdent(&name))
    return lexer_.Error("expected rule name", err);

  if (!ExpectToken(Lexer::NEWLINE, err))
    return false;

  if (state_->LookupRule(name) != NULL) {
    *err = "duplicate rule '" + name + "'";
    return false;
  }

  Rule* rule = new Rule(name);  // XXX scoped_ptr

  while (lexer_.PeekToken(Lexer::INDENT)) {
    string key;
    EvalString value;
    if (!ParseLet(&key, &value, err))
      return false;

<<<<<<< HEAD
    if (key == "command") {
      rule->command_ = value;
    } else if (key == "depfile") {
      rule->depfile_ = value;
    } else if (key == "description") {
      rule->description_ = value;
    } else if (key == "generator") {
      rule->generator_ = true;
    } else if (key == "restat") {
      rule->restat_ = true;
    } else if (key == "reload") {
      rule->reload_ = true;
    } else if (key == "rspfile") {
      rule->rspfile_ = value;
    } else if (key == "rspfile_content") {
      rule->rspfile_content_ = value;
=======
    if (Rule::IsReservedBinding(key)) {
      rule->AddBinding(key, value);
>>>>>>> 7f8e9b18
    } else {
      // Die on other keyvals for now; revisit if we want to add a
      // scope here.
      return lexer_.Error("unexpected variable '" + key + "'", err);
    }
  }

  if (rule->bindings_["rspfile"].empty() !=
      rule->bindings_["rspfile_content"].empty()) {
    return lexer_.Error("rspfile and rspfile_content need to be "
                        "both specified", err);
  }

  if (rule->bindings_["command"].empty())
    return lexer_.Error("expected 'command =' line", err);

  state_->AddRule(rule);
  return true;
}

bool ManifestParser::ParseLet(string* key, EvalString* value, string* err) {
  if (!lexer_.ReadIdent(key))
    return false;
  if (!ExpectToken(Lexer::EQUALS, err))
    return false;
  if (!lexer_.ReadVarValue(value, err))
    return false;
  return true;
}

bool ManifestParser::ParseDefault(string* err) {
  EvalString eval;
  if (!lexer_.ReadPath(&eval, err))
    return false;
  if (eval.empty())
    return lexer_.Error("expected target name", err);

  do {
    string path = eval.Evaluate(env_);
    string path_err;
    if (!CanonicalizePath(&path, &path_err))
      return lexer_.Error(path_err, err);
    if (!state_->AddDefault(path, &path_err))
      return lexer_.Error(path_err, err);

    eval.Clear();
    if (!lexer_.ReadPath(&eval, err))
      return false;
  } while (!eval.empty());

  if (!ExpectToken(Lexer::NEWLINE, err))
    return false;

  return true;
}

bool ManifestParser::ParseEdge(string* err) {
  vector<EvalString> ins, outs;

  {
    EvalString out;
    if (!lexer_.ReadPath(&out, err))
      return false;
    if (out.empty())
      return lexer_.Error("expected path", err);

    do {
      outs.push_back(out);

      out.Clear();
      if (!lexer_.ReadPath(&out, err))
        return false;
    } while (!out.empty());
  }

  if (!ExpectToken(Lexer::COLON, err))
    return false;

  string rule_name;
  if (!lexer_.ReadIdent(&rule_name))
    return lexer_.Error("expected build command name", err);

  const Rule* rule = state_->LookupRule(rule_name);
  if (!rule)
    return lexer_.Error("unknown build rule '" + rule_name + "'", err);

  for (;;) {
    // XXX should we require one path here?
    EvalString in;
    if (!lexer_.ReadPath(&in, err))
      return false;
    if (in.empty())
      break;
    ins.push_back(in);
  }

  // Add all implicit deps, counting how many as we go.
  int implicit = 0;
  if (lexer_.PeekToken(Lexer::PIPE)) {
    for (;;) {
      EvalString in;
      if (!lexer_.ReadPath(&in, err))
        return err;
      if (in.empty())
        break;
      ins.push_back(in);
      ++implicit;
    }
  }

  // Add all order-only deps, counting how many as we go.
  int order_only = 0;
  if (lexer_.PeekToken(Lexer::PIPE2)) {
    for (;;) {
      EvalString in;
      if (!lexer_.ReadPath(&in, err))
        return false;
      if (in.empty())
        break;
      ins.push_back(in);
      ++order_only;
    }
  }

  if (!ExpectToken(Lexer::NEWLINE, err))
    return false;

  // XXX scoped_ptr to handle error case.
  BindingEnv* env = new BindingEnv(env_);

  while (lexer_.PeekToken(Lexer::INDENT)) {
    string key;
    EvalString val;
    if (!ParseLet(&key, &val, err))
      return false;

    env->AddBinding(key, val.Evaluate(env_));
  }

  Edge* edge = state_->AddEdge(rule);
  edge->env_ = env;

  string pool_name = edge->GetBinding("pool");
  if (!pool_name.empty()) {
    Pool* pool = state_->LookupPool(pool_name);
    if (pool == NULL)
      return lexer_.Error("unknown pool name", err);
    edge->pool_ = pool;
  }

  for (vector<EvalString>::iterator i = ins.begin(); i != ins.end(); ++i) {
    string path = i->Evaluate(env);
    string path_err;
    if (!CanonicalizePath(&path, &path_err))
      return lexer_.Error(path_err, err);
    state_->AddIn(edge, path);
  }
  for (vector<EvalString>::iterator i = outs.begin(); i != outs.end(); ++i) {
    string path = i->Evaluate(env);
    string path_err;
    if (!CanonicalizePath(&path, &path_err))
      return lexer_.Error(path_err, err);
    state_->AddOut(edge, path);
  }
  edge->implicit_deps_ = implicit;
  edge->order_only_deps_ = order_only;

  return true;
}

bool ManifestParser::ParseFileInclude(bool new_scope, string* err) {
  // XXX this should use ReadPath!
  EvalString eval;
  if (!lexer_.ReadPath(&eval, err))
    return false;
  string path = eval.Evaluate(env_);

  string contents;
  string read_err;
  if (!file_reader_->ReadFile(path, &contents, &read_err))
    return lexer_.Error("loading '" + path + "': " + read_err, err);

  ManifestParser subparser(state_, file_reader_);
  if (new_scope) {
    subparser.env_ = new BindingEnv(env_);
  } else {
    subparser.env_ = env_;
  }

  if (!subparser.Parse(path, contents, err))
    return false;

  if (!ExpectToken(Lexer::NEWLINE, err))
    return false;

  return true;
}

bool ManifestParser::ExpectToken(Lexer::Token expected, string* err) {
  Lexer::Token token = lexer_.ReadToken();
  if (token != expected) {
    string message = string("expected ") + Lexer::TokenName(expected);
    message += string(", got ") + Lexer::TokenName(token);
    message += Lexer::TokenErrorHint(expected);
    return lexer_.Error(message, err);
  }
  return true;
}<|MERGE_RESOLUTION|>--- conflicted
+++ resolved
@@ -154,27 +154,8 @@
     if (!ParseLet(&key, &value, err))
       return false;
 
-<<<<<<< HEAD
-    if (key == "command") {
-      rule->command_ = value;
-    } else if (key == "depfile") {
-      rule->depfile_ = value;
-    } else if (key == "description") {
-      rule->description_ = value;
-    } else if (key == "generator") {
-      rule->generator_ = true;
-    } else if (key == "restat") {
-      rule->restat_ = true;
-    } else if (key == "reload") {
-      rule->reload_ = true;
-    } else if (key == "rspfile") {
-      rule->rspfile_ = value;
-    } else if (key == "rspfile_content") {
-      rule->rspfile_content_ = value;
-=======
     if (Rule::IsReservedBinding(key)) {
       rule->AddBinding(key, value);
->>>>>>> 7f8e9b18
     } else {
       // Die on other keyvals for now; revisit if we want to add a
       // scope here.
@@ -306,12 +287,12 @@
   BindingEnv* env = new BindingEnv(env_);
 
   while (lexer_.PeekToken(Lexer::INDENT)) {
-    string key;
-    EvalString val;
-    if (!ParseLet(&key, &val, err))
-      return false;
-
-    env->AddBinding(key, val.Evaluate(env_));
+      string key;
+      EvalString val;
+      if (!ParseLet(&key, &val, err))
+        return false;
+
+      env->AddBinding(key, val.Evaluate(env_));
   }
 
   Edge* edge = state_->AddEdge(rule);
